import argparse
import copy
import joblib
import numpy as np
import os
import torch
import cem.data.CUB200.cub_loader as cub_data_module

from cem.data.CUB200.cub_loader import load_data, find_class_imbalance
from pathlib import Path
from pytorch_lightning import seed_everything

<<<<<<< HEAD
import cem.data.CUB200.cub_loader as cub
=======
>>>>>>> e2c73da6
import cem.train.training as training
import cem.train.utils as utils


def main(
    rerun=False,
    result_dir='results/cub_subsample/',
    project_name='',
    save_models=True,
    activation_freq=0,
    single_frequency_epochs=0,
    global_params=None,
    num_workers=8,
):
    seed_everything(42)
    # parameters for data, model, and training
    og_config = dict(
        cv=5,
        max_epochs=300,
        patience=15,
        batch_size=128,
        num_workers=num_workers,
        emb_size=16,
        extra_dims=0,
        concept_loss_weight=5,
        learning_rate=0.01,
        weight_decay=4e-05,
        scheduler_step=20,
        weight_loss=True,
        c_extractor_arch="resnet34",
        optimizer="sgd",
        bool=False,
        early_stopping_monitor="val_loss",
        early_stopping_mode="min",
        early_stopping_delta=0.0,
        corr_thresh=0.5,
        dense_corr_thresh=0.25,
        sampling_percent=1,
        sampling_percents=[0.05, 0.1, 0.25, 0.5, 0.75, 0.9, 1],

        momentum=0.9,
        shared_prob_gen=False,
        sigmoidal_prob=False,
        sigmoidal_embedding=False,
        training_intervention_prob=0.0,
        embedding_activation=None,
        concat_prob=False,
    )

<<<<<<< HEAD
    base_dir = os.path.join(cub.DATASET_DIR, 'class_attr_data_10')
    train_data_path = os.path.join(base_dir, 'train.pkl')
    if og_config['weight_loss']:
        og_imbalance = find_class_imbalance(train_data_path, True)
    else:
        og_imbalance = None
=======
>>>>>>> e2c73da6
    utils.extend_with_global_params(og_config, global_params or [])
    os.makedirs(result_dir, exist_ok=True)
    joblib.dump(
        og_config,
        os.path.join(result_dir, f'experiment_config.joblib'),
    )

    if result_dir and activation_freq:
        # Then let's save the testing data for further analysis later on
        out_acts_save_dir = os.path.join(result_dir, "test_embedding_acts")
        Path(out_acts_save_dir).mkdir(parents=True, exist_ok=True)

    results = {}
    for sampling_percent in og_config['sampling_percents']:
        print(
            f"Training model by subsampling {sampling_percent *100}% of "
            f"concepts"
        )
        results[sampling_percent] = {}
        for split in range(og_config["cv"]):
            config = copy.deepcopy(og_config)
            config['sampling_percent'] = sampling_percent

            results[sampling_percent][f'{split}'] = {}

<<<<<<< HEAD
            train_dl = load_data(
                pkl_paths=[train_data_path],
                use_attr=True,
                no_img=False,
                batch_size=og_config['batch_size'],
                uncertain_label=False,
                n_class_attr=2,
                image_dir='images',
                resampling=False,
                root_dir=cub.DATASET_DIR,
                num_workers=og_config['num_workers'],
                concept_transform=subsample_transform,
            )
            val_dl = load_data(
                pkl_paths=[val_data_path],
                use_attr=True,
                no_img=False,
                batch_size=og_config['batch_size'],
                uncertain_label=False,
                n_class_attr=2,
                image_dir='images',
                resampling=False,
                root_dir=cub.DATASET_DIR,
                num_workers=og_config['num_workers'],
                concept_transform=subsample_transform,
            )
            test_dl = load_data(
                pkl_paths=[test_data_path],
                use_attr=True,
                no_img=False,
                batch_size=og_config['batch_size'],
                uncertain_label=False,
                n_class_attr=2,
                image_dir='images',
                resampling=False,
                root_dir=cub.DATASET_DIR,
                num_workers=og_config['num_workers'],
                concept_transform=subsample_transform,
=======
            train_dl, val_dl, test_dl, imbalance, (new_n_concepts, n_tasks, _) = cub_data_module.generate_data(
                config=og_config,
                seed=42,
                output_dataset_vars=True,
            )
            print(
                f'\tExperiment {split+1}/{og_config["cv"]} with sampling '
                f'rate {sampling_percent *100}% and {new_n_concepts} concepts'
>>>>>>> e2c73da6
            )

            sample = next(iter(train_dl))
            print("Training sample shape is:", sample[0].shape)
            print("Training label shape is:", sample[1].shape)
            print("Training concept shape is:", sample[2].shape)


            # train vanilla model with more capacity (i.e., no concept
            # supervision) but with ReLU activation

            config["architecture"] = "ConceptBottleneckModel"
            config["extra_name"] = (
                f"NoConceptSupervisionReLU_ExtraCapacity_"
                f"subsample_{sampling_percent}"
            )
            config["sampling_percent"] = sampling_percent
            config["bool"] = False
            config["extra_dims"] = config['emb_size'] * new_n_concepts
            config["bottleneck_nonlinear"] = "relu"
            config["concept_loss_weight"] = 0
            extra_vanilla_relu_model, extra_vanilla_relu_test_results = \
                training.train_model(
                    n_concepts=new_n_concepts,
                    n_tasks=n_tasks,
                    config=config,
                    train_dl=train_dl,
                    val_dl=val_dl,
                    test_dl=test_dl,
                    split=split,
                    result_dir=result_dir,
                    rerun=rerun,
                    project_name=project_name,
                    seed=split,
                    activation_freq=activation_freq,
                    single_frequency_epochs=single_frequency_epochs,
                    imbalance=imbalance,
                )
            training.update_statistics(
                results[sampling_percent][f'{split}'],
                config,
                extra_vanilla_relu_model,
                extra_vanilla_relu_test_results,
            )

            # fuzzy model
            config = copy.deepcopy(og_config)
            config["architecture"] = "ConceptBottleneckModel"
            config["extra_name"] = f"Fuzzy_subsample_{sampling_percent}"
            config["sampling_percent"] = sampling_percent
            config["bool"] = False
            config["extra_dims"] = 0
            config["sigmoidal_extra_capacity"] = False
            config["sigmoidal_prob"] = True
            extra_fuzzy_logit_model, extra_fuzzy_logit_test_results = \
                training.train_model(
                    n_concepts=new_n_concepts,
                    n_tasks=n_tasks,
                    config=config,
                    train_dl=train_dl,
                    val_dl=val_dl,
                    test_dl=test_dl,
                    split=split,
                    result_dir=result_dir,
                    rerun=rerun,
                    project_name=project_name,
                    seed=split,
                    activation_freq=activation_freq,
                    single_frequency_epochs=single_frequency_epochs,
                    imbalance=imbalance,
                )
            training.update_statistics(
                results[sampling_percent][f'{split}'],
                config,
                extra_fuzzy_logit_model,
                extra_fuzzy_logit_test_results,
            )

            # train model *without* embeddings but with extra capacity.
            config = copy.deepcopy(og_config)
            config["architecture"] = "ConceptBottleneckModel"
            config["bool"] = False
            config["extra_dims"] = config['emb_size'] * new_n_concepts
            config["sampling_percent"] = sampling_percent
            config["extra_name"] = (
                f"FuzzyExtraCapacity_Logit_subsample_{sampling_percent}"
            )
            config["sigmoidal_extra_capacity"] = False
            config["sigmoidal_prob"] = False
            extra_fuzzy_logit_model, extra_fuzzy_logit_test_results = \
                training.train_model(
                    n_concepts=new_n_concepts,
                    n_tasks=n_tasks,
                    config=config,
                    train_dl=train_dl,
                    val_dl=val_dl,
                    test_dl=test_dl,
                    split=split,
                    result_dir=result_dir,
                    rerun=rerun,
                    project_name=project_name,
                    seed=split,
                    activation_freq=activation_freq,
                    single_frequency_epochs=single_frequency_epochs,
                    imbalance=imbalance,
                )
            training.update_statistics(
                results[sampling_percent][f'{split}'],
                config,
                extra_fuzzy_logit_model,
                extra_fuzzy_logit_test_results,
            )

            # train model *without* embeddings (concepts are just *Boolean*
            # scalars)
            config = copy.deepcopy(og_config)
            config["architecture"] = "ConceptBottleneckModel"
            config["extra_name"] = f"Bool_subsample_{sampling_percent}"
            config["bool"] = True
            config["sampling_percent"] = sampling_percent
            bool_model, bool_test_results = training.train_model(
                n_concepts=new_n_concepts,
                n_tasks=n_tasks,
                config=config,
                train_dl=train_dl,
                val_dl=val_dl,
                test_dl=test_dl,
                split=split,
                imbalance=imbalance,
                result_dir=result_dir,
                rerun=rerun,
                project_name=project_name,
                seed=split,
                save_model=save_models,
                activation_freq=activation_freq,
                single_frequency_epochs=single_frequency_epochs,
            )
            training.update_statistics(
                results[sampling_percent][f'{split}'],
                config,
                bool_model,
                bool_test_results,
                save_model=save_models,
            )

            config = copy.deepcopy(og_config)
            config["architecture"] = "MixtureEmbModel"
            config["extra_name"] = (
                f"SharedProb_AdaptiveDropout_NoProbConcat_"
                f"subsample_{sampling_percent}"
            )
            config["sampling_percent"] = sampling_percent
            config["shared_prob_gen"] = True
            config["sigmoidal_prob"] = True
            config["sigmoidal_embedding"] = False
            config['training_intervention_prob'] = 0.25
            config['concat_prob'] = False
            config['emb_size'] = config['emb_size']
            config["embedding_activation"] = "leakyrelu"
            mixed_emb_shared_prob_model,  mixed_emb_shared_prob_test_results = \
                training.train_model(
                    n_concepts=new_n_concepts,
                    n_tasks=n_tasks,
                    config=config,
                    train_dl=train_dl,
                    val_dl=val_dl,
                    test_dl=test_dl,
                    split=split,
                    result_dir=result_dir,
                    rerun=rerun,
                    project_name=project_name,
                    seed=split,
                    activation_freq=activation_freq,
                    single_frequency_epochs=single_frequency_epochs,
                    imbalance=imbalance,
                )
            training.update_statistics(
                results[sampling_percent][f'{split}'],
                config,
                mixed_emb_shared_prob_model,
                mixed_emb_shared_prob_test_results,
            )

            # save results
            joblib.dump(results, os.path.join(result_dir, f'results.joblib'))

    return results


if __name__ == '__main__':
    parser = argparse.ArgumentParser(
        description=(
            'Runs concept subsampling experiment in CUB dataset.'
        ),
    )
    parser.add_argument(
        '--project_name',
        default='',
        help=(
            "Project name used for Weights & Biases monitoring. If not "
            "provided, then we will assume no W&B logging is done."
        ),
        metavar="name",

    )

    parser.add_argument(
        '--output_dir',
        '-o',
        default='results/cub_subsample/',
        help=(
            "directory where we will dump our experiment's results. If not "
            "given, then we will use ./results/cub_subsample/."
        ),
        metavar="path",

    )
    parser.add_argument(
        '--rerun',
        '-r',
        default=False,
        action="store_true",
        help=(
            "If set, then we will force a rerun of the entire experiment even "
            "if valid results are found in the provided output directory. "
            "Note that this may overwrite and previous results, so use with "
            "care."
        ),

    )
    parser.add_argument(
        '--activation_freq',
        default=0,
        help=(
            'how frequently, in terms of epochs, should we store the '
            'embedding activations for our validation set. By default we will '
            'not store any activations.'
        ),
        metavar='N',
        type=int,
    )
    parser.add_argument(
        '--single_frequency_epochs',
        default=0,
        help=(
            'how frequently, in terms of epochs, should we store the '
            'embedding activations for our validation set. By default we will '
            'not store any activations.'
        ),
        metavar='N',
        type=int,
    )
    parser.add_argument(
        '--num_workers',
        default=12,
        help=(
            'number of workers used for data feeders. Do not use more workers '
            'than cores in the machine.'
        ),
        metavar='N',
        type=int,
    )
    parser.add_argument(
        "-d",
        "--debug",
        action="store_true",
        default=False,
        help="starts debug mode in our program.",
    )
    parser.add_argument(
        '-p',
        '--param',
        action='append',
        nargs=2,
        metavar=('param_name=value'),
        help=(
            'Allows the passing of a config param that will overwrite '
            'anything passed as part of the config file itself.'
        ),
        default=[],
    )
    args = parser.parse_args()
    main(
        rerun=args.rerun,
        result_dir=args.output_dir,
        project_name=args.project_name,
        activation_freq=args.activation_freq,
        num_workers=args.num_workers,
        single_frequency_epochs=args.single_frequency_epochs,
        global_params=args.param,
    )<|MERGE_RESOLUTION|>--- conflicted
+++ resolved
@@ -1,19 +1,12 @@
 import argparse
 import copy
 import joblib
-import numpy as np
 import os
-import torch
-import cem.data.CUB200.cub_loader as cub_data_module
-
-from cem.data.CUB200.cub_loader import load_data, find_class_imbalance
+
 from pathlib import Path
 from pytorch_lightning import seed_everything
 
-<<<<<<< HEAD
-import cem.data.CUB200.cub_loader as cub
-=======
->>>>>>> e2c73da6
+import cem.data.CUB200.cub_loader as cub_data_module
 import cem.train.training as training
 import cem.train.utils as utils
 
@@ -63,15 +56,6 @@
         concat_prob=False,
     )
 
-<<<<<<< HEAD
-    base_dir = os.path.join(cub.DATASET_DIR, 'class_attr_data_10')
-    train_data_path = os.path.join(base_dir, 'train.pkl')
-    if og_config['weight_loss']:
-        og_imbalance = find_class_imbalance(train_data_path, True)
-    else:
-        og_imbalance = None
-=======
->>>>>>> e2c73da6
     utils.extend_with_global_params(og_config, global_params or [])
     os.makedirs(result_dir, exist_ok=True)
     joblib.dump(
@@ -97,55 +81,15 @@
 
             results[sampling_percent][f'{split}'] = {}
 
-<<<<<<< HEAD
-            train_dl = load_data(
-                pkl_paths=[train_data_path],
-                use_attr=True,
-                no_img=False,
-                batch_size=og_config['batch_size'],
-                uncertain_label=False,
-                n_class_attr=2,
-                image_dir='images',
-                resampling=False,
-                root_dir=cub.DATASET_DIR,
-                num_workers=og_config['num_workers'],
-                concept_transform=subsample_transform,
-            )
-            val_dl = load_data(
-                pkl_paths=[val_data_path],
-                use_attr=True,
-                no_img=False,
-                batch_size=og_config['batch_size'],
-                uncertain_label=False,
-                n_class_attr=2,
-                image_dir='images',
-                resampling=False,
-                root_dir=cub.DATASET_DIR,
-                num_workers=og_config['num_workers'],
-                concept_transform=subsample_transform,
-            )
-            test_dl = load_data(
-                pkl_paths=[test_data_path],
-                use_attr=True,
-                no_img=False,
-                batch_size=og_config['batch_size'],
-                uncertain_label=False,
-                n_class_attr=2,
-                image_dir='images',
-                resampling=False,
-                root_dir=cub.DATASET_DIR,
-                num_workers=og_config['num_workers'],
-                concept_transform=subsample_transform,
-=======
-            train_dl, val_dl, test_dl, imbalance, (new_n_concepts, n_tasks, _) = cub_data_module.generate_data(
-                config=og_config,
-                seed=42,
-                output_dataset_vars=True,
-            )
+            train_dl, val_dl, test_dl, imbalance, (new_n_concepts, n_tasks, _) = \
+                cub_data_module.generate_data(
+                    config=og_config,
+                    seed=42,
+                    output_dataset_vars=True,
+                )
             print(
                 f'\tExperiment {split+1}/{og_config["cv"]} with sampling '
                 f'rate {sampling_percent *100}% and {new_n_concepts} concepts'
->>>>>>> e2c73da6
             )
 
             sample = next(iter(train_dl))
